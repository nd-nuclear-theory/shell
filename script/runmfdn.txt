--- conflicted
+++ resolved
@@ -6,11 +6,7 @@
 
     Interaction: run0164-JISP16-tb-10
 
-<<<<<<< HEAD
     Usage: qsubm --here mfdn01
-=======
-    Usage: qsubm --here mfdn02
->>>>>>> 8389f4ff
 
     We use tb-10 as the smallest available set of files.
 
@@ -49,11 +45,7 @@
 runmfdn05: Nmax and hw scan demo
 
     4He Nmax-2..20 hw=15..25:5
-<<<<<<< HEAD
 
-=======
- 
->>>>>>> 8389f4ff
     Interaction: JISP16/N2LOopt500
 
     Usage (for submission on edison):
@@ -71,7 +63,6 @@
 
     Then, to generate archive,
 
-<<<<<<< HEAD
         qsubm mfdn05 --archive
 
 runmfdn06: harmonic oscillator direct run + natural orbitals, with interaction
@@ -94,7 +85,4 @@
 
     Usage: qsubm --here mfdn01
 
-    We use tb-10 as the smallest available set of files.
-=======
-        qsubm mfdn05 --archive
->>>>>>> 8389f4ff
+    We use tb-10 as the smallest available set of files.