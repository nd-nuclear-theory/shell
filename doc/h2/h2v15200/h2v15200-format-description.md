# MFDn H2 data format notes (v15200) #

Patrick J. Fasano, Mark A. Caprio

  + 02/12/19 (pjf): Created, duplicated from h2v15099-format-description-180425.md.
  + 02/21/19 (pjf): Updated, with minor revisions from pm.
<<<<<<< HEAD
  + 04/07/19 (pjf): Updated, with additional revisions from pm and mac.
=======
>>>>>>> c3c7e3b0

----------------------------------------------------------------

## Text vs. binary ##

Both text and binary formats are defined.  The header information and matrix
element ordering are identical.  The text version is meant for human-readability
(for diagnostic purposes) and for quick-and-dirty interchange with other codes.
The binary format is much more compact and provides for faster I/O and thus
should be used for production purposes with large-scale runs.

The I/O routines in the shell project and MFDn assume that a file with extension
`.dat` is in text format, and that a file with extension `.bin` is in binary format.

The data stored in binary format are essentially identical.  We thus first
describe the text format in detail, then, for binary format, we need only
describe the technicalities of binary representation.

## File formatting: Text ##

Here we summarize the syntax for each part of the text-format h2 file.  The
examples are taken from:

    shell/doc/h2/h2v15200/example/identity/identity_Nmax04_h2v15200.dat

### Version number ###

Syntax:

    version_number

Example:

    15200

### Orbital listing header ###

Syntax:

    num_orbitals_p num_orbitals_n

Example:

    15 15

### Orbital listing body ###

Syntax:

     index  n  l  twice_j  twice_tz  weight

  * index (int): 1-based index for orbital
  * n (int): radial n quantum number
  * l (int): orbital l quantum number
  * twice_j (int): twice j quantum number
  * twice_tz (int): twice tz quantum number (+1 for protons, -1 for neutrons)
  * weight (float): weight in weight-max many-body truncation

Order:
  Lexocographic in (weight, -tz, l, j, n)

Example:

       1   0   0   1   1   0.00000000
       2   0   1   1   1   1.00000000
       ...
      15   0   4   9   1   4.00000000
      16   0   0   1  -1   0.00000000
      17   0   1   1  -1   1.00000000
       ...
      30   0   4   9  -1   4.00000000

### Header line 1: Operator properties ###

Syntax:

    J0 g0 Tz0

  * J0 (int): J for operator
  * g0 (int): parity grade for operator (g=0,1; P=(-)^g)
  * Tz0 (int): Tz for operator (HEP "up quark is up" convention, i.e., positive for proton)
      Note: Tz0 MUST be greater than or equal to zero.

Example:

For a scalar, positive parity, Tz-conserving operator...

    0 0 0

### Header line 2: 2-body basis limit ###

These are the maximum weights for truncation on each 2-body subspace (pp, pn, nn).

Syntax:

    wpp wpn wnn

  * wpp (float): weight max for two-body pp state
  * wpn (float): weight max for two-body pn state
  * wnn (float): weight max for two-body nn state

Example:

    4.000000e+00 4.000000e+00 4.000000e+00

<<<<<<< HEAD
### Header line 3: matrix size ###
=======
### Header line 5: Matrix size ###
>>>>>>> c3c7e3b0

Total number of TBMEs within each 2-body *sector* (pp=+1, pn=0, nn=-1).  For
Tz-changing operators, this is specifically the pp/nn/pn label for the
*bra*.

Syntax:

    size_pp size_pn size_nn

Example:

    481 1856 481

### Matrix elements ###

In text format, indexing information is stored along with the matrix element.
This is purely for readability and diagnostic pursposes.  The ordering of matrix
elements is well defined, so the labels for each matrix element can be deduced
purely from the information in the header.

Syntax:

    i1 i2 i3 i4 twice_J_bra twice_J_ket matrix_element

  * i1 i2 i3 i4 (int): single particle orbital indices
  * twice_J_bra twice_J_ket (int): 2*J for bra and ket
  * matrix_element (float): reduced matrix element (RME)

    * This is the RME <i1 i2 J_bra || T || i3 i4 J_ket>.

    * The RME follows the group theory (=Rose) normalization and phase
    convention for the Wigner-Eckart theorem.  Thus, for scalar operators, it is
    simply the M-independent matrix element

<<<<<<< HEAD
        <i1 i2 J || T_0 || i2 i4 J> = <i1 i2 J M || T_0 || i3 i4 J M>
=======
        <i1 i2 J || T_0 || i3 i4 J> = <i1 i2 J M || T_0 || i3 i4 J M>
>>>>>>> c3c7e3b0

    This matrix element differs by a factor of J_bra-hat from the RME under the
    Edmonds (=Suhonen=Varshalovich) convention for the Wigner-Eckart theorem.

    * The bra and ket in the RME are *normalized* antisymmetrized J-coupled
      two-body states.

Example:

    1   1   1   1   0   0   +1.0000000e+00
    1   1   1   4   0   0   +0.0000000e+00
    1   1   1  11   0   0   +0.0000000e+00
    1   1   2   2   0   0   +0.0000000e+00
    1   1   2   7   0   0   +0.0000000e+00
    1   1   3   3   0   0   +0.0000000e+00
    1   1   3   8   0   0   +0.0000000e+00
    1   1   4   4   0   0   +0.0000000e+00
    1   1   5   5   0   0   +0.0000000e+00
    1   1   6   6   0   0   +0.0000000e+00
    1   4   1   4   0   0   +1.0000000e+00
    1   4   1  11   0   0   +0.0000000e+00
    ...

<<<<<<< HEAD
## File formatting: binary ##

### Data types ###

In binary format, the basic data content is the same as in text mode.  All
integers are stored as 4-byte integers, and all floating point values are stored
as 4-byte IEEE single-precision floating point values.

### FORTRAN record structure ###

The complication is that MFDn uses standard FORTRAN binary I/O, which
is "record" based.  Each record is sandwiched between two delimiters.
These are 4-byte integers, each giving the byte-count of the record.

So, how is the file broken into records?  To ensure forward compatibility, we
write the format code as it own record.  Then the rest of the header is broken
into records roughly corresponding to one record per header line (see below for
details).  Then the rest of the matrix elements are written out in three
records: all the pp matrix elements, all the nn matrix elements, and all the pn
matrix elements.

FORTRAN handles the record structure automatically.  But codes in
other languages (C++, etc.) can add in these record delimiters manually.

### Header data ###

The header data fields are grouped into FORTRAN writes as follows:

  * Version number

  * Orbital listing header

  * A separate array is written for each orbital property:

    * n
    * l
    * twice_j
    * twice_tz
    * weight

  * Header line 1: operator properties

  * Header line 2: 2-body basis limit

  * Header line 3: matrix size


### Matrix elements ###

In binary format, the matrix elements are simply written one after another
without any accompanying indexing information.  All that indexing information is
superfluous, since we have a well-defined ordering for the matrix elements.

The matrix elements are grouped into three FORTRAN writes, for the:

  * pp sector
  * pn sector
  * nn sector

### Example ###

Let consider the binary format file corresponding to the above example.  The
binary file is

    shell/doc/h2/h2v15200/example/identity/identity_Nmax04_h2v15200.bin

We will examine its raw binary contents using the "octal dump" utility od.
First, here is a raw hex dump, for reference

    % od -x identity_Nmax04_h2v15200.bin

    0000000 0004 0000 3b60 0000 0004 0000 0008 0000
    0000020 000f 0000 000f 0000 0008 0000 003c 0000


Let us now try to parse this as 4-byte integers

    % od -Ad -t d4 identity_Nmax04_h2v15200.bin

    0000000           4       15200           4           8
    0000016          15          15           8          60
    ...

Thus, you can see that the "Version number" record consists of the initial byte
count 4, followed by the verion number itself 15200, followed by the terminal
byte count 4.  Then "Orbital listing header" record consists of the byte count
8, followed by the proton and neutron orbital counts 15 and 15, followed by the
terminal byte count 8.  And so on...

To examine the matrix elements, we can re-parse the file as 4-byte floats, using

    % od -Ad -t fF identity_Nmax04_h2v15099.bin

    ...
    0000672               0               1               0               0
    0000688               0               0               0               0
    0000704               0               0               1               0
    0000720               0               0               0               0
    ...

## Matrix elements: ordering ##
=======
## Matrix elements: Ordering ##
>>>>>>> c3c7e3b0

### Overview ###

   The ordering of sectors, and then of matrix elements within a sector, is
governed by the indexing scheme for the two-body basis, which is defined in the initial
comments in `basis/jjjpn_scheme.h`.

Then, to translate this indexing for the basis into an ordering for sectors and
matrix elements, the two basic rules to remember are that we always 

   (1) run in lexicographic order by (bra,ket), i.e., row-major order,
   and

   (2) restrict attention to the "upper triangle".

### Indexing listing ###

You can also get detailed listings of the indexing for various h2 files by
running h2stat on them, with the "--indexing" option.  For example:

   ~~~~sh
   cd shell/doc/h2/h2v15200/example/zero
   h2stat --indexing zero-e0_Nmax04_h2v15200.dat
   h2stat --indexing zero-m1_Nmax04_h2v15200.dat
   ~~~~

### Sectors ###

   The outermost "loop" is over sectors, i.e., over blocks of the matrix.  These
are pairs of two-body subspaces: ((bra_species,bra_J,bra_g),(ket_species,bra_J,bra_g)

   So, first off, we have to know the ordering of two-body subspaces.  Subspaces
are labeled by

    (Tz,J,g)

where P=(-)^g, and species is in [+1,0,-1].

  Ordering of subspaces is then lexicographic (-Tz,J,g), that is

    # two-body subspace ordering
    for Tz in [+1,0,-1]
      for J=0..Jmax(species)
        for g in [0,1]

where Jmax(species) is the maximum J allowed by the two-body truncation and
antisymmetry.

   Now to traverse the sectors, we must just enumerate pairs of subspaces, which
we traverse in lexicographic order by (bra_subspace,ket_subspace).  We only
include sectors in the "upper triangle" of the operator matrix, that is, where
the subspace indices are in canonical order (bra_subspace_index<=ket_subspace_index).
Matrix elements in the remaining sectors can be deduced by symmetry.  This sector
ordering can be enumerated by a loop of the form:

    # sector ordering
    for each bra_subspace_index
      for each ket_subspace_index >= bra_subspace_index
         if selection rules satisfied
            append sector (bra_subspace_index,ket_subspace_index)

   The selection rules between subspaces depend on the quantum numbers of the
operator (Tz0,J0,g0):

   * Tz selection:

<<<<<<< HEAD
          ket_Tz = bra_Tz - Tz0
=======
         bra_Tz - Tz0 == ket_Tz
>>>>>>> c3c7e3b0

     Note that, for a two-body operator, Tz0 is restricted to be 0,+1,+2.

   * A momentum selection:

         triangle(ket_J,J0,bra_J)

   * Parity selection:

         ket_g = g0 + bra_g (modulo 2)

### Matrix elements within a sector ###

   Within each sector (i.e., block of the matrix), we write out the matrix
elements in lexicographic order by (bra_index,ket_index).  Equivalently, we
write them out in row-major order.

   In "diagonal" sectors, i.e., where the bra and ket subspaces are the same, we
only write out matrix elements with indices in canonical order
(bra_index<=ket_index).  Equivalently, we only write out the upper triangle of
that block.

    # matrix element ordering (within a sector)
    for each bra_index
      for each ket_index
        if (bra_sector_index!=ket_sector_index) or (bra_index<=ket_index)
          write (bra_index,ket_index)
<|MERGE_RESOLUTION|>--- conflicted
+++ resolved
@@ -4,11 +4,8 @@
 
   + 02/12/19 (pjf): Created, duplicated from h2v15099-format-description-180425.md.
   + 02/21/19 (pjf): Updated, with minor revisions from pm.
-<<<<<<< HEAD
   + 04/07/19 (pjf): Updated, with additional revisions from pm and mac.
-=======
->>>>>>> c3c7e3b0
-
+  + 04/25/19 (mac): Typographical and formatting corrections.
 ----------------------------------------------------------------
 
 ## Text vs. binary ##
@@ -113,11 +110,7 @@
 
     4.000000e+00 4.000000e+00 4.000000e+00
 
-<<<<<<< HEAD
-### Header line 3: matrix size ###
-=======
-### Header line 5: Matrix size ###
->>>>>>> c3c7e3b0
+### Header line 3: Matrix size ###
 
 Total number of TBMEs within each 2-body *sector* (pp=+1, pn=0, nn=-1).  For
 Tz-changing operators, this is specifically the pp/nn/pn label for the
@@ -152,11 +145,7 @@
     convention for the Wigner-Eckart theorem.  Thus, for scalar operators, it is
     simply the M-independent matrix element
 
-<<<<<<< HEAD
-        <i1 i2 J || T_0 || i2 i4 J> = <i1 i2 J M || T_0 || i3 i4 J M>
-=======
-        <i1 i2 J || T_0 || i3 i4 J> = <i1 i2 J M || T_0 || i3 i4 J M>
->>>>>>> c3c7e3b0
+          <i1 i2 J || T_0 || i3 i4 J> = <i1 i2 J M || T_0 || i3 i4 J M>
 
     This matrix element differs by a factor of J_bra-hat from the RME under the
     Edmonds (=Suhonen=Varshalovich) convention for the Wigner-Eckart theorem.
@@ -180,7 +169,6 @@
     1   4   1  11   0   0   +0.0000000e+00
     ...
 
-<<<<<<< HEAD
 ## File formatting: binary ##
 
 ### Data types ###
@@ -282,9 +270,6 @@
     ...
 
 ## Matrix elements: ordering ##
-=======
-## Matrix elements: Ordering ##
->>>>>>> c3c7e3b0
 
 ### Overview ###
 
@@ -293,7 +278,7 @@
 comments in `basis/jjjpn_scheme.h`.
 
 Then, to translate this indexing for the basis into an ordering for sectors and
-matrix elements, the two basic rules to remember are that we always 
+matrix elements, the two basic rules to remember are that we always
 
    (1) run in lexicographic order by (bra,ket), i.e., row-major order,
    and
@@ -351,11 +336,7 @@
 
    * Tz selection:
 
-<<<<<<< HEAD
-          ket_Tz = bra_Tz - Tz0
-=======
-         bra_Tz - Tz0 == ket_Tz
->>>>>>> c3c7e3b0
+         ket_Tz = bra_Tz - Tz0
 
      Note that, for a two-body operator, Tz0 is restricted to be 0,+1,+2.
 
