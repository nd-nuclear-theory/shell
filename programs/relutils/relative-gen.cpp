/****************************************************************
  relative-gen.cpp

  Compute relative operator matrix elements.

  See lsjt_operator.h for documentation of operator storage and the
  relative operator file format.

  Standard input:
    J0 g0 T0_min T0_max
    Nmax
    operator_name [parameters]
    target_filename

  The parameters are

    J0 g0 T0_min T0_max : relative operator tensor properties

    Nmax : relative basis trunctation

  The operator_name line may be:

    zero

      Zero operator.

    identity

      Identity operator.

    ksqr

      Relative k^2 operator (~intrinsic kinetic energy).
      [DEPRECATED in favor of coordinate-sqr]

    rsqr

      Relative r^2 operator (~intrinsic r^2 operator).
      [DEPRECATED in favor of coordinate-sqr]

    coordinate-sqr r|k T0

      Relative r^2 or k^2 operator.
      [TODO: implement isovector variant]

    dipole r|k T0

      Relative electric dipole operator.
      [NOTE: only "r" version implemented; only T0=1 defined]

    quadrupole r|k T0

      Relative electric quadrupole operator.
      [NOTE: only "r" version implemented]

    orbital-am T0

      Relative orbital angular momentum (orbital part of magnetic dipole)
      operator.

    spin-am T0

      Spin operator (spin part of magnetic dipole), construed as relative two
      body operator.

    coulomb p|n|total steps

      Coulomb potential.

    symmunit T0 Np Lp Sp Jp Tp N L S J T

      Symmetrized unit tensor.  The labels must specify a canonical
      (upper triangle) matrix element.

  Other operator parameter values are taken as:
    symmetry_phase_mode = kHermitian
    Jmax = Nmax+1

  Example (coulomb_Nmax20_p.in):
    0 0 0 2
    20
    coulomb p 500
    coulomb_Nmax6_rel.dat


  Language: C++11

  Mark A. Caprio
  University of Notre Dame

<<<<<<< HEAD
  + 07/16/16 (mac): Created (writerel.cpp).
  + 07/25/16 (mac): Update to use WriteRelativeOperatorLSJT.
  + 10/09/16 (pjf): Rename mcpp -> mcutils.
  + 03/06/17 (mac): Rough in Coulomb interaction code.
  + 03/26/17 (mac): Finish implementing Coulomb.  Rename to relative-gen.cpp.
  + 04/05/17 (mac): Update call to ConstructZeroOperatorRelativeLSJT.
  + 11/28/17 (pjf): Print header with version.
  + 05/04/17 (mac): Add support for isovector transition operators.
  + 05/09/19 (pjf): Use std::size_t for basis indices and sizes.
=======
  07/16/16 (mac): Created (writerel.cpp).
  07/25/16 (mac): Update to use WriteRelativeOperatorLSJT.
  10/09/16 (pjf): Rename mcpp -> mcutils.
  03/06/17 (mac): Rough in Coulomb interaction code.
  03/26/17 (mac): Finish implementing Coulomb.  Rename to relative-gen.cpp.
  04/05/17 (mac): Update call to ConstructZeroOperatorRelativeLSJT.
  11/28/17 (pjf): Print header with version.
  05/04/17 (mac): Add support for isovector transition operators.
  05/15/19 (mac): Rename "matrices" to "blocks" in variable names.
>>>>>>> 0a0b758e

****************************************************************/

#include "basis/lsjt_operator.h"
#include "basis/proton_neutron.h"
#include "fmt/format.h"
#include "mcutils/parsing.h"
#include "relative/relative_me.h"
#include "spline/wavefunction_class.h"

////////////////////////////////////////////////////////////////
// parameter input
////////////////////////////////////////////////////////////////

struct UnitTensorLabels
// Labels for a single relative matrix element, as needed to define a
// unit tensor.
{
  int T0, Np, Lp, Sp, Jp, Tp, N, L, S, J, T;
};

struct Parameters
// Container for run input parameters.
{
  basis::RelativeOperatorParametersLSJT operator_parameters;
  std::string operator_name;
  std::string target_filename;

  // optional parameters for specific operators
  UnitTensorLabels unit_tensor_labels;
  basis::OperatorTypePN operator_type_pn;
  relative::CoordinateType coordinate_type;
  int num_steps;
  int T0;
};

void ReadParameters(Parameters& parameters)
// Read run parameters from stdin.
//
// Arguments:
//   parameters (Parameters, output) :
//     container for input parameters
{

  // set up line counter for use in error messages
  std::string line;
  int line_count = 0;


  // line 1: operator tensor properties
  {
    ++line_count;
    std::getline(std::cin,line);
    std::istringstream line_stream(line);
    line_stream >> parameters.operator_parameters.J0
                >> parameters.operator_parameters.g0
                >> parameters.operator_parameters.T0_min
                >> parameters.operator_parameters.T0_max;
    ParsingCheck(line_stream,line_count,line);
  }

  // line 2: operator basis parameters
  {
    ++line_count;
    std::getline(std::cin,line);
    std::istringstream line_stream(line);
    line_stream >> parameters.operator_parameters.Nmax;
    ParsingCheck(line_stream,line_count,line);
  }

  // set miscellaneous operator_parameters fields
  parameters.operator_parameters.Jmax = parameters.operator_parameters.Nmax+1;
  parameters.operator_parameters.symmetry_phase_mode = basis::SymmetryPhaseMode::kHermitian;

  // impose current limitations on tensor character
  // assert(parameters.operator_parameters.g0==0);
  // assert(parameters.operator_parameters.T0_min==0);

  // line 3: operator choice and parameters
  {
    ++line_count;
    std::getline(std::cin,line);
    std::istringstream line_stream(line);
    line_stream >> parameters.operator_name;
    ParsingCheck(line_stream,line_count,line);

    // parse additional operator parameters

    if (
        (parameters.operator_name == "orbital-am")
        || (parameters.operator_name == "spin-am")
      )
      // arguments: T0
      {
        line_stream
          >> parameters.T0;
        ParsingCheck(line_stream,line_count,line);
      }
    else if (
        (parameters.operator_name == "coordinate-sqr")
        || (parameters.operator_name == "dipole")
        || (parameters.operator_name == "quadrupole")
      )
      // arguments: r|k T0
      {
        std::string coordinate_type_string;
        line_stream
          >> coordinate_type_string
          >> parameters.T0;
        ParsingCheck(line_stream,line_count,line);
        if (coordinate_type_string=="r")
          parameters.coordinate_type = relative::CoordinateType::kR;
        else if (coordinate_type_string=="k")
          parameters.coordinate_type = relative::CoordinateType::kK;
        else
          ParsingError(line_count,line,"invalid operator type (r/k)");
      }
    else if (
        (parameters.operator_name == "coulomb")
      )
      // coulomb
      {
        std::string operator_type_pn_string;
        line_stream
          >> operator_type_pn_string
          >> parameters.num_steps;
        ParsingCheck(line_stream,line_count,line);
        if (operator_type_pn_string=="p")
          parameters.operator_type_pn = basis::OperatorTypePN::kP;
        else if (operator_type_pn_string=="n")
          parameters.operator_type_pn = basis::OperatorTypePN::kN;
        else if (operator_type_pn_string=="total")
          parameters.operator_type_pn = basis::OperatorTypePN::kTotal;
        else
          ParsingError(line_count,line,"invalid operator type (p/n/total)");
      }
    else if (parameters.operator_name == "symmunit")
      // special for "symmunit"
      {
        line_stream
          >> parameters.unit_tensor_labels.T0
          >> parameters.unit_tensor_labels.Np
          >> parameters.unit_tensor_labels.Lp
          >> parameters.unit_tensor_labels.Sp
          >> parameters.unit_tensor_labels.Jp
          >> parameters.unit_tensor_labels.Tp
          >> parameters.unit_tensor_labels.N
          >> parameters.unit_tensor_labels.L
          >> parameters.unit_tensor_labels.S
          >> parameters.unit_tensor_labels.J
          >> parameters.unit_tensor_labels.T;
        ParsingCheck(line_stream,line_count,line);
      }
  }

  // line 4: output filename
  {
    ++line_count;
    std::getline(std::cin,line);
    std::istringstream line_stream(line);
    line_stream >> parameters.target_filename;
    ParsingCheck(line_stream,line_count,line);
  }

}

////////////////////////////////////////////////////////////////
// operator work
////////////////////////////////////////////////////////////////

void PopulateOperator(
    const Parameters& parameters,
    basis::RelativeSpaceLSJT& relative_space,
    std::array<basis::RelativeSectorsLSJT,3>& relative_component_sectors,
    std::array<basis::OperatorBlocks<double>,3>& relative_component_blocks
  )
// Define operator.
//
// Arguments:
//   parameters (Parameters) : includes tensorial properties of operator
//      choice of operator to use
//   relative_space (..., output) : target space
//   relative_component_sectors (..., output) : target sectors
//   relative_component_blocks (..., output) : target blocks
{

  // define shortcut reference to operator parameters
  const basis::RelativeOperatorParametersLSJT& operator_parameters
    = parameters.operator_parameters;

  // set up relative space
  relative_space = basis::RelativeSpaceLSJT(
      operator_parameters.Nmax,operator_parameters.Jmax
    );

  // populate operator containers
  if (parameters.operator_name == "zero")
    {
      basis::ConstructZeroOperatorRelativeLSJT(
          operator_parameters,
          relative_space,relative_component_sectors,relative_component_blocks
        );
    }
  else if (parameters.operator_name == "identity")
    {
      basis::ConstructIdentityOperatorRelativeLSJT(
          operator_parameters,
          relative_space,relative_component_sectors,relative_component_blocks
        );
    }
  else if (parameters.operator_name == "rsqr")  // DEPRECATED
    {
      relative::ConstructCoordinateSqr(
          operator_parameters,
          relative_space,relative_component_sectors,relative_component_blocks,
          relative::CoordinateType::kR,
          0  // T0
        );
    }
  else if (parameters.operator_name == "ksqr")  // DEPRECATED
    {
      relative::ConstructCoordinateSqr(
          operator_parameters,
          relative_space,relative_component_sectors,relative_component_blocks,
          relative::CoordinateType::kK,
          0  // T0
        );
    }
  else if (parameters.operator_name == "coordinate-sqr")
    {
      relative::ConstructCoordinateSqr(
          operator_parameters,
          relative_space,relative_component_sectors,relative_component_blocks,
          parameters.coordinate_type,
          parameters.T0
        );
    }
  else if (parameters.operator_name == "dipole")
    {
      relative::ConstructDipoleOperator(
          operator_parameters,
          relative_space,relative_component_sectors,relative_component_blocks,
          parameters.coordinate_type,
          parameters.T0
        );
    }
  else if (parameters.operator_name == "quadrupole")
    {
      relative::ConstructQuadrupoleOperator(
          operator_parameters,
          relative_space,relative_component_sectors,relative_component_blocks,
          parameters.coordinate_type,
          parameters.T0
        );
    }
  else if (parameters.operator_name == "orbital-am")
    {
      relative::ConstructOrbitalAMOperator(
          operator_parameters,
          relative_space,relative_component_sectors,relative_component_blocks,
          parameters.T0
        );
    }
  else if (parameters.operator_name == "spin-am")
    {
      relative::ConstructSpinAMOperator(
          operator_parameters,
          relative_space,relative_component_sectors,relative_component_blocks,
          parameters.T0
        );
    }
  else if (parameters.operator_name == "coulomb")
    {
      // 500 steps seems to suffice for ~8 digits precision at Nmax20
      relative::ConstructCoulombOperator(
          operator_parameters,
          relative_space,relative_component_sectors,relative_component_blocks,
          parameters.operator_type_pn,
          parameters.num_steps
        );
    }
  else if (parameters.operator_name == "symmunit")
    {
      // start from zero operator
      basis::ConstructZeroOperatorRelativeLSJT(
          operator_parameters,
          relative_space,relative_component_sectors,relative_component_blocks
        );

      // define shortcut reference to unit tensor labels
      const UnitTensorLabels& unit_tensor_labels = parameters.unit_tensor_labels;

      // look up subspace indices
      int gp = unit_tensor_labels.Lp%2;
      std::size_t relative_subspace_index_bra = relative_space.LookUpSubspaceIndex(
          basis::RelativeSubspaceLSJTLabels(
              unit_tensor_labels.Lp,
              unit_tensor_labels.Sp,
              unit_tensor_labels.Jp,
              unit_tensor_labels.Tp,
              gp
            )
        );
      const basis::RelativeSubspaceLSJT& relative_subspace_bra
        = relative_space.GetSubspace(relative_subspace_index_bra);
      std::cout << "Bra subspace:"
                << " " << relative_subspace_bra.LabelStr()
                << " -> index " << relative_subspace_index_bra
                << std::endl;
      int g = unit_tensor_labels.L%2;
      std::size_t relative_subspace_index_ket = relative_space.LookUpSubspaceIndex(
          basis::RelativeSubspaceLSJTLabels(
              unit_tensor_labels.L,
              unit_tensor_labels.S,
              unit_tensor_labels.J,
              unit_tensor_labels.T,
              g
            )
        );
      const basis::RelativeSubspaceLSJT& relative_subspace_ket
        = relative_space.GetSubspace(relative_subspace_index_ket);
      std::cout << "Ket subspace:"
                << " " << relative_subspace_ket.LabelStr()
                << " -> index " << relative_subspace_index_ket
                << std::endl;

      // look up state indices
      std::size_t relative_state_index_bra = relative_subspace_bra.LookUpStateIndex(
          basis::RelativeStateLSJT::StateLabelsType(
              unit_tensor_labels.Np
            )
        );
      std::cout << "Bra state:"
                << " " << unit_tensor_labels.Np
                << " -> index " << relative_state_index_bra
                << std::endl;
      std::size_t relative_state_index_ket = relative_subspace_ket.LookUpStateIndex(
          basis::RelativeStateLSJT::StateLabelsType(
              unit_tensor_labels.N
            )
        );
      std::cout << "ket state:"
                << " " << unit_tensor_labels.N
                << " -> index " << relative_state_index_ket
                << std::endl;

      // select T0 component
      const basis::RelativeSectorsLSJT& relative_sectors = relative_component_sectors[unit_tensor_labels.T0];
      basis::OperatorBlocks<double>& relative_blocks = relative_component_blocks[unit_tensor_labels.T0];

      // look up sector
      std::size_t relative_sector_index
        = relative_sectors.LookUpSectorIndex(
            relative_subspace_index_bra,
            relative_subspace_index_ket
          );


      // check that matrix element is canonical
      if (relative_sectors.GetSector(relative_sector_index).IsDiagonal())
        assert(relative_state_index_bra<=relative_state_index_ket);

      // set matrix element
      relative_blocks[relative_sector_index](relative_state_index_bra,relative_state_index_ket) = 1.;

    }
}

////////////////////////////////////////////////////////////////
// main
////////////////////////////////////////////////////////////////

int main(int argc, char **argv)
{
  // header
  std::cout << std::endl;
  std::cout << "relative-gen -- relative operator matrix element generation" << std::endl;
  std::cout << "version: " VCS_REVISION << std::endl;
  std::cout << std::endl;

  // parameter input
  Parameters parameters;
  ReadParameters(parameters);

  // set up operator
  basis::RelativeSpaceLSJT relative_space;
  std::array<basis::RelativeSectorsLSJT,3> relative_component_sectors;
  std::array<basis::OperatorBlocks<double>,3> relative_component_blocks;
  PopulateOperator(
      parameters,
      relative_space,
      relative_component_sectors,relative_component_blocks
    );

  // write operator
  basis::WriteRelativeOperatorLSJT(
      parameters.target_filename,
      relative_space,
      parameters.operator_parameters,  // only need operator labels
      relative_component_sectors,
      relative_component_blocks,
      true  // verbose
    );

  // termination
  return 0;
}<|MERGE_RESOLUTION|>--- conflicted
+++ resolved
@@ -88,7 +88,6 @@
   Mark A. Caprio
   University of Notre Dame
 
-<<<<<<< HEAD
   + 07/16/16 (mac): Created (writerel.cpp).
   + 07/25/16 (mac): Update to use WriteRelativeOperatorLSJT.
   + 10/09/16 (pjf): Rename mcpp -> mcutils.
@@ -98,17 +97,7 @@
   + 11/28/17 (pjf): Print header with version.
   + 05/04/17 (mac): Add support for isovector transition operators.
   + 05/09/19 (pjf): Use std::size_t for basis indices and sizes.
-=======
-  07/16/16 (mac): Created (writerel.cpp).
-  07/25/16 (mac): Update to use WriteRelativeOperatorLSJT.
-  10/09/16 (pjf): Rename mcpp -> mcutils.
-  03/06/17 (mac): Rough in Coulomb interaction code.
-  03/26/17 (mac): Finish implementing Coulomb.  Rename to relative-gen.cpp.
-  04/05/17 (mac): Update call to ConstructZeroOperatorRelativeLSJT.
-  11/28/17 (pjf): Print header with version.
-  05/04/17 (mac): Add support for isovector transition operators.
-  05/15/19 (mac): Rename "matrices" to "blocks" in variable names.
->>>>>>> 0a0b758e
+  + 05/15/19 (mac): Rename "matrices" to "blocks" in variable names.
 
 ****************************************************************/
 
