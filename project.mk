################################################################
# project name
################################################################

project_name := shellutils

################################################################
# modules -- list of directories in which to search 
# for module.mk include files
################################################################

# programs

modules += programs/h2utils

# libraries

# Caution: Order is important since used also in linking.  Caller must
# precede callee.

modules += libraries/moshinsky libraries/relative libraries/tbme libraries/no

modules += libraries/legacy  # DEPRECATED

# additional libraries -- cloned as submodule
#
# Dependency: basis <- am
<<<<<<< HEAD
modules += libraries/basis libraries/am libraries/cppformat libraries/spline
=======
modules += libraries/basis libraries/am libraries/mcutils libraries/cppformat
>>>>>>> 254ad24b


#programs
## modules += programs/interactions

################################################################
# extras -- list of extra files to be included
# in distribution tar file
################################################################

extras :=

################################################################
# additional project-specific make settings and rules
################################################################

# Gnu Scientific Library
LDLIBS += -lgsl 
LDLIBS += -lgslcblas 
CPPFLAGS += -DHAVE_INLINE

# spline submodule
CPPFLAGS += -DSPLINE_NO_FANCY_INTEGRATION

# program algorithm choices
#   map vs. hash for space lookup in basis library
CPPFLAGS += -DINDEXING_HASH



# debugging mode
CXXFLAGS += -g<|MERGE_RESOLUTION|>--- conflicted
+++ resolved
@@ -25,11 +25,7 @@
 # additional libraries -- cloned as submodule
 #
 # Dependency: basis <- am
-<<<<<<< HEAD
-modules += libraries/basis libraries/am libraries/cppformat libraries/spline
-=======
-modules += libraries/basis libraries/am libraries/mcutils libraries/cppformat
->>>>>>> 254ad24b
+modules += libraries/basis libraries/am libraries/mcutils libraries/spline libraries/cppformat
 
 
 #programs
